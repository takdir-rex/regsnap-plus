--- conflicted
+++ resolved
@@ -23,16 +23,6 @@
 import org.apache.commons.logging.LogFactory;
 
 import eu.stratosphere.nephele.execution.librarycache.LibraryCacheManager;
-<<<<<<< HEAD
-import eu.stratosphere.nephele.io.RecordWriter;
-import eu.stratosphere.nephele.jobgraph.JobID;
-import eu.stratosphere.nephele.template.AbstractInputTask;
-import eu.stratosphere.nephele.template.InputSplit;
-import eu.stratosphere.pact.common.io.InputFormat;
-import eu.stratosphere.pact.common.type.Key;
-import eu.stratosphere.pact.common.type.PactRecord;
-import eu.stratosphere.pact.common.util.InstantiationUtil;
-=======
 import eu.stratosphere.nephele.template.AbstractInputTask;
 import eu.stratosphere.nephele.template.InputSplit;
 import eu.stratosphere.pact.common.io.InputFormat;
@@ -40,10 +30,8 @@
 import eu.stratosphere.pact.common.type.PactRecord;
 import eu.stratosphere.pact.runtime.task.chaining.ChainedTask;
 import eu.stratosphere.pact.runtime.task.chaining.ChainedMapTask;
->>>>>>> 302fb446
 import eu.stratosphere.pact.runtime.task.util.OutputCollector;
 import eu.stratosphere.pact.runtime.task.util.TaskConfig;
-import eu.stratosphere.pact.runtime.task.util.OutputEmitter.ShipStrategy;
 
 /**
  * DataSourceTask which is executed by a Nephele task manager. The task reads data and uses an 
@@ -62,11 +50,7 @@
 	private static final Log LOG = LogFactory.getLog(DataSourceTask.class);
 
 	// Output collector
-<<<<<<< HEAD
-	private OutputCollector output;
-=======
 	private Collector output;
->>>>>>> 302fb446
 
 	// InputFormat instance
 	private InputFormat<InputSplit> format;
@@ -88,13 +72,6 @@
 		if (LOG.isDebugEnabled())
 			LOG.debug(getLogString("Start registering input and output"));
 
-<<<<<<< HEAD
-		// Initialize InputFormat
-		initInputFormat();
-
-		// Initialize OutputCollector
-		initOutputs();
-=======
 		ClassLoader cl;
 		try {
 			cl = LibraryCacheManager.getClassLoader(getEnvironment().getJobID());
@@ -106,7 +83,6 @@
 		
 		initInputFormat(cl);
 		initOutputs(cl);
->>>>>>> 302fb446
 
 		if (LOG.isDebugEnabled())
 			LOG.debug(getLogString("Finished registering input and output"));
@@ -117,29 +93,6 @@
 	 */
 	@Override
 	public void invoke() throws Exception
-<<<<<<< HEAD
-	{	
-		if (LOG.isInfoEnabled())
-			LOG.info(getLogString("Start PACT code"));
-
-		// get file splits to read
-		final Iterator<InputSplit> splitIterator = getInputSplits();
-
-		// for each assigned input split
-		while (!this.taskCanceled && splitIterator.hasNext())
-		{
-			// get start and end
-			final InputSplit split = splitIterator.next();
-
-			if (LOG.isDebugEnabled())
-				LOG.debug(getLogString("Opening input split " + split.toString()));
-
-			if (this.taskCanceled) {
-				return;
-			}
-			
-			final InputFormat<InputSplit> format = this.format;
-=======
 	{
 		if (LOG.isInfoEnabled())
 			LOG.info(getLogString("Start PACT code"));
@@ -161,7 +114,6 @@
 					LOG.debug(getLogString("Opening input split " + split.toString()));
 				
 				final InputFormat<InputSplit> format = this.format;
->>>>>>> 302fb446
 			
 				// open input format
 				format.open(split);
@@ -171,14 +123,6 @@
 	
 				final PactRecord record = new PactRecord();
 				
-<<<<<<< HEAD
-				// as long as there is data to read
-				while (!this.taskCanceled && !format.reachedEnd())
-				{
-					// build next pair and ship pair if it is valid
-					if (format.nextRecord(record)) {
-						this.output.collect(record);
-=======
 				// we make a case distinction here for the common cases, in order to help
 				// JIT method inlining
 				if (this.output instanceof OutputCollector)
@@ -214,7 +158,6 @@
 						if (format.nextRecord(record)) {
 							output.collect(record);
 						}
->>>>>>> 302fb446
 					}
 				}
 
@@ -281,29 +224,9 @@
 		// obtain task configuration (including stub parameters)
 		this.config = new TaskConfig(getTaskConfiguration());
 
-<<<<<<< HEAD
-		// obtain stub implementation class
-		try {
-			ClassLoader cl = LibraryCacheManager.getClassLoader(getEnvironment().getJobID());
-			@SuppressWarnings("unchecked")
-			Class<? extends InputFormat<InputSplit>> formatClass = (Class<? extends InputFormat<InputSplit>>) this.config.getStubClass(InputFormat.class, cl);
-			
-			this.format = InstantiationUtil.instantiate(formatClass, InputFormat.class);
-		}
-		catch (IOException ioe) {
-			throw new RuntimeException("Library cache manager could not be instantiated.", ioe);
-		}
-		catch (ClassNotFoundException cnfe) {
-			throw new RuntimeException("InputFormat implementation class was not found.", cnfe);
-		}
-		catch (ClassCastException ccex) {
-			throw new RuntimeException("Format format class is not a proper subclass of " + InputFormat.class.getName(), ccex); 
-		}
-=======
 		@SuppressWarnings("unchecked")
 		Class<InputFormat<InputSplit>> superClass = (Class<InputFormat<InputSplit>>) (Class<?>) InputFormat.class;
 		this.format = AbstractPactTask.instantiateUserCode(this.config, cl, superClass);
->>>>>>> 302fb446
 		
 		// configure the stub. catch exceptions here extra, to report them as originating from the user code 
 		try {
@@ -318,54 +241,10 @@
 	 * Creates a writer for each output. Creates an OutputCollector which forwards its input to all writers.
 	 * The output collector applies the configured shipping strategy.
 	 */
-<<<<<<< HEAD
-	protected void initOutputs()
-	{
-		final int numOutputs = config.getNumOutputs();
-		
-		// create output collector
-		this.output = new OutputCollector();
-		
-		final JobID jobId = getEnvironment().getJobID();
-		final ClassLoader cl;
-		try {
-			cl = LibraryCacheManager.getClassLoader(jobId);
-		}
-		catch (IOException ioe) {
-			throw new RuntimeException("Library cache manager could not be instantiated.", ioe);
-		}
-		
-		// create a writer for each output
-		for (int i = 0; i < numOutputs; i++)
-		{
-			// create the OutputEmitter from output ship strategy
-			final ShipStrategy strategy = config.getOutputShipStrategy(i);
-			final int[] keyPositions = this.config.getOutputShipKeyPositions(i);
-			final Class<? extends Key>[] keyClasses;
-			try {
-				keyClasses= this.config.getOutputShipKeyTypes(i, cl);
-			}
-			catch (ClassNotFoundException cnfex) {
-				throw new RuntimeException("The classes for the keys after which output " + i + 
-					" ships the records could not be loaded.");
-			}
-			
-			OutputEmitter oe = (keyPositions == null || keyClasses == null) ?
-					new OutputEmitter(strategy) :
-					new OutputEmitter(strategy, keyPositions, keyClasses);
-					
-			// create writer
-			RecordWriter<PactRecord> writer= new RecordWriter<PactRecord>(this, PactRecord.class, oe);
-
-			// add writer to output collector
-			output.addWriter(writer);
-		}
-=======
 	private void initOutputs(ClassLoader cl)
 	{
 		this.chainedTasks = new ArrayList<ChainedTask>();
 		this.output = AbstractPactTask.initOutputs(this, cl, this.config, this.chainedTasks);
->>>>>>> 302fb446
 	}
 	
 	// ------------------------------------------------------------------------
